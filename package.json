{
  "name": "zustand",
<<<<<<< HEAD
  "version": "0.0.6",
=======
  "version": "0.1.0",
>>>>>>> 5e6b5d61
  "description": "🐻 Bear necessities for state management in React",
  "main": "dist/cjs/index.js",
  "module": "dist/esm/index.js",
  "files": [
    "dist/**"
  ],
  "sideEffects": false,
  "scripts": {
    "prebuild": "rimraf dist",
    "build": "rollup -c",
    "prepare": "npm run build --scripts-prepend-node-path",
    "test": "jest",
    "test:dev": "jest --watch --no-coverage",
    "test:coverage:watch": "jest --watch"
  },
  "husky": {
    "hooks": {
      "pre-commit": "lint-staged"
    }
  },
  "prettier": {
    "semi": false,
    "trailingComma": "es5",
    "singleQuote": true,
    "jsxBracketSameLine": true,
    "tabWidth": 2,
    "printWidth": 80
  },
  "lint-staged": {
    "*.{js,}": [
      "prettier --write",
      "git add"
    ]
  },
  "repository": {
    "type": "git",
    "url": "git+https://github.com/drcmda/zustand.git"
  },
  "keywords": [
    "react",
    "state",
    "manager",
    "management",
    "redux",
    "store"
  ],
  "author": "Paul Henschel",
  "license": "MIT",
  "bugs": {
    "url": "https://github.com/drcmda/zustand/issues"
  },
  "homepage": "https://github.com/drcmda/zustand#readme",
  "jest": {
    "testPathIgnorePatterns": [
      "/node_modules/",
      "jest",
      "legacy"
    ],
    "testRegex": "test.(js|ts|tsx)$",
    "coverageDirectory": "./coverage/",
    "collectCoverage": true,
    "coverageReporters": [
      "json",
      "html",
      "text",
      "text-summary"
    ],
    "collectCoverageFrom": [
      "src/**/*.{js,ts,tsx}",
      "tests/**/*.{js,ts,tsx}"
    ],
    "setupFilesAfterEnv": [
      "<rootDir>/setupTests.js"
    ]
  },
  "devDependencies": {
    "@babel/core": "^7.4.3",
    "@babel/plugin-transform-modules-commonjs": "^7.4.3",
    "@babel/plugin-transform-react-jsx": "^7.3.0",
    "@babel/plugin-transform-typescript": "^7.4.0",
    "@babel/preset-env": "^7.4.3",
    "@types/jest": "^24.0.11",
    "@types/react": "^16.8.13",
    "enzyme": "^3.9.0",
    "enzyme-adapter-react-16": "^1.12.1",
    "husky": "^1.3.1",
    "jest": "^24.7.1",
    "lint-staged": "^8.1.5",
    "prettier": "^1.17.0",
    "react": "^16.8.6",
    "react-dom": "^16.8.6",
    "react-testing-library": "^6.1.2",
    "rimraf": "^2.6.3",
    "rollup": "^1.10.0",
    "rollup-plugin-babel": "^4.3.2",
    "rollup-plugin-node-resolve": "^4.2.3",
    "rollup-plugin-size-snapshot": "^0.8.0",
    "rollup-plugin-typescript2": "^0.20.1",
    "typescript": "^3.4.3"
  },
  "peerDependencies": {
    "react": ">=16.8"
  }
}<|MERGE_RESOLUTION|>--- conflicted
+++ resolved
@@ -1,10 +1,6 @@
 {
   "name": "zustand",
-<<<<<<< HEAD
-  "version": "0.0.6",
-=======
   "version": "0.1.0",
->>>>>>> 5e6b5d61
   "description": "🐻 Bear necessities for state management in React",
   "main": "dist/cjs/index.js",
   "module": "dist/esm/index.js",
