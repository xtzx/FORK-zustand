// 导入 Three.js 核心组件
import { Mesh, PlaneGeometry, Group, Vector3, MathUtils } from 'three'
<<<<<<< HEAD
// 导入 React 相关 hooks
import { memo, useRef, useState, useLayoutEffect } from 'react'
// 导入 React Three Fiber 相关组件和工具
=======
import { useRef, useState, useLayoutEffect } from 'react'
>>>>>>> 81df20a0
import { createRoot, events, extend, useFrame } from '@react-three/fiber'
// 导入 React Three Fiber 的辅助组件
import { Plane, useAspect, useTexture } from '@react-three/drei'
// 导入后期处理效果组件
import {
  EffectComposer,
  DepthOfField,
  Vignette,
} from '@react-three/postprocessing'
import { MaskFunction } from 'postprocessing'
// 导入自定义组件和资源
import Fireflies from './Fireflies'
import bgUrl from '../resources/bg.jpg'
import starsUrl from '../resources/stars.png'
import groundUrl from '../resources/ground.png'
import bearUrl from '../resources/bear.png'
import leaves1Url from '../resources/leaves1.png'
import leaves2Url from '../resources/leaves2.png'
import '../materials/layerMaterial'

// 主要场景组件，负责渲染 3D 场景
function Experience() {
  // 计算不同层的宽高比，用于适配不同屏幕尺寸
  const scaleN = useAspect(1600, 1000, 1.05)  // 用于熊层
  const scaleW = useAspect(2200, 1000, 1.05)  // 用于其他层

  // 加载所有纹理图片
  const textures = useTexture([
    bgUrl,      // 背景
    starsUrl,   // 星星
    groundUrl,  // 地面
    bearUrl,    // 熊
    leaves1Url, // 树叶1
    leaves2Url, // 树叶2
  ])

  // 创建引用，用于访问和操作 3D 对象
  const group = useRef()        // 整个场景组的引用
  const layersRef = useRef([])  // 所有层的引用数组

  // 创建向量状态，用于处理动画和移动
  const [movement] = useState(() => new Vector3())  // 当前移动向量
  const [temp] = useState(() => new Vector3())      // 临时向量，用于计算

  // 定义场景中各层的配置
  const layers = [
    // 背景层：最底层，z=0
    { texture: textures[0], x: 0, y: 0, z: 0, factor: 0.005, scale: scaleW },
    // 星星层：z=10，有视差效果
    { texture: textures[1], x: 0, y: 0, z: 10, factor: 0.005, scale: scaleW },
    // 地面层：z=20
    { texture: textures[2], x: 0, y: 0, z: 20, scale: scaleW },
    // 熊层：z=30，使用不同的缩放比例
    {
      texture: textures[3],
      x: 0,
      y: 0,
      z: 30,
      scaleFactor: 0.83,
      scale: scaleN,
    },
    // 树叶层1：z=40，有摆动效果
    {
      texture: textures[4],
      x: 0,
      y: 0,
      z: 40,
      factor: 0.03,
      scaleFactor: 1,
      wiggle: 0.6,
      scale: scaleW,
    },
    // 树叶层2：z=49，有更强的摆动效果
    {
      texture: textures[5],
      x: -20,
      y: -20,
      z: 49,
      factor: 0.04,
      scaleFactor: 1.3,
      wiggle: 1,
      scale: scaleW,
    },
  ]

  // 动画帧更新函数
  useFrame((state, delta) => {
    // 平滑插值移动向量
    movement.lerp(temp.set(state.pointer.x, state.pointer.y * 0.2, 0), 0.2)

    // 更新场景组的位置和旋转，实现视差效果
    group.current.position.x = MathUtils.lerp(
      group.current.position.x,
      state.pointer.x * 20,
      0.05,
    )
    group.current.rotation.x = MathUtils.lerp(
      group.current.rotation.x,
      state.pointer.y / 20,
      0.05,
    )
    group.current.rotation.y = MathUtils.lerp(
      group.current.rotation.y,
      -state.pointer.x / 2,
      0.05,
    )

    // 更新树叶层的动画时间
    layersRef.current[4].uniforms.time.value =
      layersRef.current[5].uniforms.time.value += delta
  }, 1)

  return (
    <group ref={group}>
      {/* 添加萤火虫粒子效果 */}
      <Fireflies count={20} radius={80} colors={['orange']} />
      {/* 渲染所有层 */}
      {layers.map(
        (
          {
            scale,
            texture,
            ref,
            factor = 0,
            scaleFactor = 1,
            wiggle = 0,
            x,
            y,
            z,
          },
          i,
        ) => (
          <Plane
            scale={scale}
            args={[1, 1, wiggle ? 10 : 1, wiggle ? 10 : 1]}  // 如果层有摆动效果，增加细分
            position={[x, y, z]}
            key={i}
            ref={ref}
          >
            <layerMaterial
              movement={movement}
              textr={texture}
              factor={factor}
              ref={(el) => (layersRef.current[i] = el)}
              wiggle={wiggle}
              scale={scaleFactor}
            />
          </Plane>
        ),
      )}
    </group>
  )
}

// 后期处理效果组件
function Effects() {
  const ref = useRef()
  useLayoutEffect(() => {
    // 配置遮罩材质
    const maskMaterial = ref.current.maskPass.getFullscreenMaterial()
    maskMaterial.maskFunction = MaskFunction.MULTIPLY_RGB_SET_ALPHA
  })
  return (
    <EffectComposer disableNormalPass multisampling={0}>
      {/* 添加景深效果 */}
      <DepthOfField
        ref={ref}
        target={[0, 0, 30]}  // 焦点位置
        bokehScale={8}       // 散景缩放
        focalLength={0.1}    // 焦距
        width={1024}         // 宽度
      />
      {/* 添加晕影效果 */}
      <Vignette />
    </EffectComposer>
  )
}

<<<<<<< HEAD
// 主场景组件
=======
function FallbackScene() {
  return (
    <div
      style={{
        position: 'absolute',
        top: 0,
        left: 0,
        width: '100%',
        height: '100%',
        display: 'flex',
        alignItems: 'center',
        justifyContent: 'center',
        background: '#010101',
      }}
    >
      <img
        src="/ogimage.jpg"
        alt="Zustand Bear"
        style={{
          width: '100%',
          height: '100%',
          objectFit: 'cover',
        }}
      />
    </div>
  )
}

>>>>>>> 81df20a0
export default function Scene() {
  const [error, setError] = useState(null)

  if (error) {
    return <FallbackScene />
  }

  return (
    <Canvas onError={setError}>
      <Experience />
      <Effects />
    </Canvas>
  )
}

<<<<<<< HEAD
// Canvas 组件，负责设置 Three.js 场景
function Canvas({ children }) {
  // 扩展 Three.js 组件
=======
function Canvas({ children, onError }) {
>>>>>>> 81df20a0
  extend({ Mesh, PlaneGeometry, Group })
  const canvas = useRef(null)
  const root = useRef(null)

  useLayoutEffect(() => {
<<<<<<< HEAD
    // 初始化 Three.js 根节点
    if (!root.current) {
      root.current = createRoot(canvas.current).configure({
        events,
        orthographic: true,  // 使用正交相机
        gl: { antialias: false },
        camera: { zoom: 5, position: [0, 0, 200], far: 300, near: 50 },
        onCreated: (state) => {
          // 连接事件系统到 DOM
          state.events.connect(document.getElementById('root'))
          // 配置鼠标事件计算
          state.setEvents({
            compute: (event, state) => {
              // 计算鼠标位置（归一化坐标）
              state.pointer.set(
                (event.clientX / state.size.width) * 2 - 1,
                -(event.clientY / state.size.height) * 2 + 1,
              )
              // 更新射线投射器
              state.raycaster.setFromCamera(state.pointer, state.camera)
            },
          })
        },
      })
    }

    // 处理窗口大小变化
    const resize = () =>
      root.current.configure({
        width: window.innerWidth,
        height: window.innerHeight,
      })
    window.addEventListener('resize', resize)
    root.current.render(children)
    return () => window.removeEventListener('resize', resize)
  }, [children])
=======
    try {
      if (!root.current) {
        root.current = createRoot(canvas.current).configure({
          events,
          orthographic: true,
          gl: { antialias: false },
          camera: { zoom: 5, position: [0, 0, 200], far: 300, near: 50 },
          onCreated: (state) => {
            state.events.connect(document.getElementById('root'))
            state.setEvents({
              compute: (event, state) => {
                state.pointer.set(
                  (event.clientX / state.size.width) * 2 - 1,
                  -(event.clientY / state.size.height) * 2 + 1,
                )
                state.raycaster.setFromCamera(state.pointer, state.camera)
              },
            })
          },
        })
      }
      const resize = () =>
        root.current.configure({
          width: window.innerWidth,
          height: window.innerHeight,
        })
      window.addEventListener('resize', resize)
      root.current.render(children)
      return () => window.removeEventListener('resize', resize)
    } catch (e) {
      onError?.(e)
    }
  }, [children, onError])
>>>>>>> 81df20a0

  return (
    <canvas
      ref={canvas}
      style={{
        position: 'relative',
        width: '100%',
        height: '100%',
        overflow: 'hidden',
        display: 'block',
      }}
    />
  )
}<|MERGE_RESOLUTION|>--- conflicted
+++ resolved
@@ -1,12 +1,6 @@
 // 导入 Three.js 核心组件
 import { Mesh, PlaneGeometry, Group, Vector3, MathUtils } from 'three'
-<<<<<<< HEAD
-// 导入 React 相关 hooks
-import { memo, useRef, useState, useLayoutEffect } from 'react'
-// 导入 React Three Fiber 相关组件和工具
-=======
 import { useRef, useState, useLayoutEffect } from 'react'
->>>>>>> 81df20a0
 import { createRoot, events, extend, useFrame } from '@react-three/fiber'
 // 导入 React Three Fiber 的辅助组件
 import { Plane, useAspect, useTexture } from '@react-three/drei'
@@ -185,9 +179,6 @@
   )
 }
 
-<<<<<<< HEAD
-// 主场景组件
-=======
 function FallbackScene() {
   return (
     <div
@@ -216,7 +207,6 @@
   )
 }
 
->>>>>>> 81df20a0
 export default function Scene() {
   const [error, setError] = useState(null)
 
@@ -232,56 +222,12 @@
   )
 }
 
-<<<<<<< HEAD
-// Canvas 组件，负责设置 Three.js 场景
-function Canvas({ children }) {
-  // 扩展 Three.js 组件
-=======
 function Canvas({ children, onError }) {
->>>>>>> 81df20a0
   extend({ Mesh, PlaneGeometry, Group })
   const canvas = useRef(null)
   const root = useRef(null)
 
   useLayoutEffect(() => {
-<<<<<<< HEAD
-    // 初始化 Three.js 根节点
-    if (!root.current) {
-      root.current = createRoot(canvas.current).configure({
-        events,
-        orthographic: true,  // 使用正交相机
-        gl: { antialias: false },
-        camera: { zoom: 5, position: [0, 0, 200], far: 300, near: 50 },
-        onCreated: (state) => {
-          // 连接事件系统到 DOM
-          state.events.connect(document.getElementById('root'))
-          // 配置鼠标事件计算
-          state.setEvents({
-            compute: (event, state) => {
-              // 计算鼠标位置（归一化坐标）
-              state.pointer.set(
-                (event.clientX / state.size.width) * 2 - 1,
-                -(event.clientY / state.size.height) * 2 + 1,
-              )
-              // 更新射线投射器
-              state.raycaster.setFromCamera(state.pointer, state.camera)
-            },
-          })
-        },
-      })
-    }
-
-    // 处理窗口大小变化
-    const resize = () =>
-      root.current.configure({
-        width: window.innerWidth,
-        height: window.innerHeight,
-      })
-    window.addEventListener('resize', resize)
-    root.current.render(children)
-    return () => window.removeEventListener('resize', resize)
-  }, [children])
-=======
     try {
       if (!root.current) {
         root.current = createRoot(canvas.current).configure({
@@ -315,7 +261,6 @@
       onError?.(e)
     }
   }, [children, onError])
->>>>>>> 81df20a0
 
   return (
     <canvas
